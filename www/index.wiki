<title>Home</title>

<b>Zettelstore</b> is a software that collects and relates your notes
(&ldquo;zettel&rdquo;) to represent and enhance your knowledge. It helps with
many tasks of personal knowledge management by explicitly supporting the
[https://en.wikipedia.org/wiki/Zettelkasten|Zettelkasten method]. The method is
based on creating many individual notes, each with one idea or information,
that are related to each other. Since knowledge is typically build up
gradually, one major focus is a long-term store of these notes, hence the name
&ldquo;Zettelstore&rdquo;.

To get an initial impression, take a look at the
[https://zettelstore.de/manual/|manual]. It is a live example of the
zettelstore software, running in read-only mode.

The software, including the manual, is licensed under the
[/file?name=LICENSE.txt&ci=trunk|European Union Public License 1.2 (or later)].

[https://zettelstore.de/client|Zettelstore Client] provides client software to
access Zettelstore via its API more easily,
[https://zettelstore.de/contrib|Zettelstore Contrib] contains contributed
software, which often connects to Zettelstore via its API. Some of the software
packages may be experimental.

[https://twitter.com/zettelstore|Stay tuned]&hellip;
<hr>
<h3>Latest Release: 0.1.2 (2021-11-18)</h3>
  *  [./download.wiki|Download]
  *  [./changes.wiki#0_1|Change summary]
  *  [/timeline?p=v0.1.2&bt=v0.0.15&y=ci|Check-ins for version 0.1.2],
<<<<<<< HEAD
     [/vdiff?to=v0.1&from=v0.0.15|content diff]
=======
     [/vdiff?to=v0.1.2&from=v0.0.15|content diff]
>>>>>>> c888cb29
  *  [/timeline?df=v0.1&y=ci|Check-ins derived from the 0.1 release],
     [/vdiff?from=v0.1&to=trunk|content diff]
  *  [./plan.wiki|Limitations and planned improvements]
  *  [/timeline?t=release|Timeline of all past releases]

<hr>
<h2>Build instructions</h2>
Just install [https://golang.org/dl/|Go] and some Go-based tools. Please read
the [./build.md|instructions] for details.

  *  [/dir?ci=trunk|Source code]
  *  [/download|Download the source code] as a tarball or a ZIP file
     (you must [/login|login] as user &quot;anonymous&quot;).<|MERGE_RESOLUTION|>--- conflicted
+++ resolved
@@ -28,11 +28,7 @@
   *  [./download.wiki|Download]
   *  [./changes.wiki#0_1|Change summary]
   *  [/timeline?p=v0.1.2&bt=v0.0.15&y=ci|Check-ins for version 0.1.2],
-<<<<<<< HEAD
-     [/vdiff?to=v0.1&from=v0.0.15|content diff]
-=======
      [/vdiff?to=v0.1.2&from=v0.0.15|content diff]
->>>>>>> c888cb29
   *  [/timeline?df=v0.1&y=ci|Check-ins derived from the 0.1 release],
      [/vdiff?from=v0.1&to=trunk|content diff]
   *  [./plan.wiki|Limitations and planned improvements]
