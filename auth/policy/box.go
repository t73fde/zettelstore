--- conflicted
+++ resolved
@@ -78,13 +78,8 @@
 	return pp.box.GetAllZettel(ctx, zid)
 }
 
-<<<<<<< HEAD
-func (pp *polBox) FetchZids(ctx context.Context) (id.SetO, error) {
+func (pp *polBox) FetchZids(ctx context.Context) (*id.SetO, error) {
 	return nil, box.NewErrNotAllowed("fetch-zids", server.GetUser(ctx), id.InvalidO)
-=======
-func (pp *polBox) FetchZids(ctx context.Context) (*id.Set, error) {
-	return nil, box.NewErrNotAllowed("fetch-zids", server.GetUser(ctx), id.Invalid)
->>>>>>> 3a69b425
 }
 
 func (pp *polBox) GetMeta(ctx context.Context, zid id.ZidO) (*meta.Meta, error) {
