--- conflicted
+++ resolved
@@ -61,11 +61,7 @@
 	if err != nil {
 		return nil
 	}
-<<<<<<< HEAD
-	var marked id.SetO
-=======
-	var marked *id.Set
->>>>>>> 3a69b425
+	var marked *id.SetO
 	stack := []*meta.Meta{m}
 	dg := id.DigraphO(nil).AddVertex(startZid)
 	for pos := len(stack) - 1; pos >= 0; pos = len(stack) - 1 {
