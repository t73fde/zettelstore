//-----------------------------------------------------------------------------
// Copyright (c) 2020-2021 Detlef Stern
//
// This file is part of zettelstore.
//
// Zettelstore is licensed under the latest version of the EUPL (European Union
// Public License). Please see file LICENSE.txt for your rights and obligations
// under this license.
//-----------------------------------------------------------------------------

// Package webui provides web-UI handlers for web requests.
package webui

import (
	"bytes"
	"net/http"
	"strings"

	"zettelstore.de/c/api"
	"zettelstore.de/z/domain"
	"zettelstore.de/z/domain/id"
	"zettelstore.de/z/domain/meta"
	"zettelstore.de/z/input"
)

type formZettelData struct {
	Heading       string
	MetaTitle     string
	MetaRole      string
	MetaTags      string
	MetaSyntax    string
	MetaPairsRest []meta.Pair
	IsTextContent bool
	Content       string
}

var (
	bsCRLF = []byte{'\r', '\n'}
	bsLF   = []byte{'\n'}
)

func parseZettelForm(r *http.Request, zid id.Zid) (domain.Zettel, bool, error) {
	err := r.ParseForm()
	if err != nil {
		return domain.Zettel{}, false, err
	}

	var m *meta.Meta
	if postMeta, ok := trimmedFormValue(r, "meta"); ok {
<<<<<<< HEAD
		m = meta.NewFromInput(zid, input.NewInput([]byte(postMeta)))
=======
		m = meta.NewFromInput(zid, input.NewInput(postMeta))
		m.Sanitize()
>>>>>>> b84b98ac
	} else {
		m = meta.New(zid)
	}
	if postTitle, ok := trimmedFormValue(r, "title"); ok {
		m.Set(api.KeyTitle, postTitle)
	}
	if postTags, ok := trimmedFormValue(r, "tags"); ok {
		if tags := strings.Fields(postTags); len(tags) > 0 {
			m.SetList(api.KeyTags, tags)
		}
	}
	if postRole, ok := trimmedFormValue(r, "role"); ok {
		m.Set(api.KeyRole, postRole)
	}
	if postSyntax, ok := trimmedFormValue(r, "syntax"); ok {
		m.Set(api.KeySyntax, postSyntax)
	}
	if values, ok := r.PostForm["content"]; ok && len(values) > 0 {
		return domain.Zettel{
			Meta: m,
			Content: domain.NewContent(
				bytes.ReplaceAll(
					bytes.TrimSpace([]byte(values[0])),
					bsCRLF,
					bsLF)),
		}, true, nil
	}
	return domain.Zettel{
		Meta:    m,
		Content: domain.NewContent(nil),
	}, false, nil
}

func trimmedFormValue(r *http.Request, key string) (string, bool) {
	if values, ok := r.PostForm[key]; ok && len(values) > 0 {
		value := meta.RemoveNonGraphic(values[0])
		if len(value) > 0 {
			return value, true
		}
	}
	return "", false
}<|MERGE_RESOLUTION|>--- conflicted
+++ resolved
@@ -47,12 +47,8 @@
 
 	var m *meta.Meta
 	if postMeta, ok := trimmedFormValue(r, "meta"); ok {
-<<<<<<< HEAD
 		m = meta.NewFromInput(zid, input.NewInput([]byte(postMeta)))
-=======
-		m = meta.NewFromInput(zid, input.NewInput(postMeta))
 		m.Sanitize()
->>>>>>> b84b98ac
 	} else {
 		m = meta.New(zid)
 	}
