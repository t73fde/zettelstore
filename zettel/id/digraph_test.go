//-----------------------------------------------------------------------------
// Copyright (c) 2023-present Detlef Stern
//
// This file is part of Zettelstore.
//
// Zettelstore is licensed under the latest version of the EUPL (European Union
// Public License). Please see file LICENSE.txt for your rights and obligations
// under this license.
//
// SPDX-License-Identifier: EUPL-1.2
// SPDX-FileCopyrightText: 2023-present Detlef Stern
//-----------------------------------------------------------------------------

package id_test

import (
	"testing"

	"zettelstore.de/z/zettel/id"
)

type zps = id.EdgeSliceO

func createDigraphO(pairs zps) (dg id.DigraphO) {
	return dg.AddEgdes(pairs)
}

func TestDigraphOriginatorsO(t *testing.T) {
	t.Parallel()
	testcases := []struct {
		name string
<<<<<<< HEAD
		dg   id.EdgeSliceO
		orig id.SetO
		term id.SetO
=======
		dg   id.EdgeSlice
		orig *id.Set
		term *id.Set
>>>>>>> 3a69b425
	}{
		{"empty", nil, nil, nil},
		{"single", zps{{0, 1}}, id.NewSetO(0), id.NewSetO(1)},
		{"chain", zps{{0, 1}, {1, 2}, {2, 3}}, id.NewSetO(0), id.NewSetO(3)},
	}
	for _, tc := range testcases {
		t.Run(tc.name, func(t *testing.T) {
			dg := createDigraphO(tc.dg)
			if got := dg.Originators(); !tc.orig.Equal(got) {
				t.Errorf("Originators: expected:\n%v, but got:\n%v", tc.orig, got)
			}
			if got := dg.Terminators(); !tc.term.Equal(got) {
				t.Errorf("Termintors: expected:\n%v, but got:\n%v", tc.orig, got)
			}
		})
	}
}

func TestDigraphReachableVerticesO(t *testing.T) {
	t.Parallel()
	testcases := []struct {
		name  string
<<<<<<< HEAD
		pairs id.EdgeSliceO
		start id.ZidO
		exp   id.SetO
=======
		pairs id.EdgeSlice
		start id.Zid
		exp   *id.Set
>>>>>>> 3a69b425
	}{
		{"nil", nil, 0, nil},
		{"0-2", zps{{1, 2}, {2, 3}}, 1, id.NewSetO(2, 3)},
		{"1,2", zps{{1, 2}, {2, 3}}, 2, id.NewSetO(3)},
		{"0-2,1-2", zps{{1, 2}, {2, 3}, {1, 3}}, 1, id.NewSetO(2, 3)},
		{"0-2,1-2/1", zps{{1, 2}, {2, 3}, {1, 3}}, 2, id.NewSetO(3)},
		{"0-2,1-2/2", zps{{1, 2}, {2, 3}, {1, 3}}, 3, nil},
		{"0-2,1-2,3*", zps{{1, 2}, {2, 3}, {1, 3}, {4, 4}}, 1, id.NewSetO(2, 3)},
	}

	for _, tc := range testcases {
		t.Run(tc.name, func(t *testing.T) {
			dg := createDigraphO(tc.pairs)
			if got := dg.ReachableVertices(tc.start); !got.Equal(tc.exp) {
				t.Errorf("\n%v, but got:\n%v", tc.exp, got)
			}

		})
	}
}

func TestDigraphTransitiveClosureO(t *testing.T) {
	t.Parallel()
	testcases := []struct {
		name  string
		pairs id.EdgeSliceO
		start id.ZidO
		exp   id.EdgeSliceO
	}{
		{"nil", nil, 0, nil},
		{"1-3", zps{{1, 2}, {2, 3}}, 1, zps{{1, 2}, {2, 3}}},
		{"1,2", zps{{1, 1}, {2, 3}}, 2, zps{{2, 3}}},
		{"0-2,1-2", zps{{1, 2}, {2, 3}, {1, 3}}, 1, zps{{1, 2}, {1, 3}, {2, 3}}},
		{"0-2,1-2/1", zps{{1, 2}, {2, 3}, {1, 3}}, 1, zps{{1, 2}, {1, 3}, {2, 3}}},
		{"0-2,1-2/2", zps{{1, 2}, {2, 3}, {1, 3}}, 2, zps{{2, 3}}},
		{"0-2,1-2,3*", zps{{1, 2}, {2, 3}, {1, 3}, {4, 4}}, 1, zps{{1, 2}, {1, 3}, {2, 3}}},
	}

	for _, tc := range testcases {
		t.Run(tc.name, func(t *testing.T) {
			dg := createDigraphO(tc.pairs)
			if got := dg.TransitiveClosure(tc.start).Edges().Sort(); !got.Equal(tc.exp) {
				t.Errorf("\n%v, but got:\n%v", tc.exp, got)
			}
		})
	}
}

func TestIsDAGO(t *testing.T) {
	t.Parallel()
	testcases := []struct {
		name string
		dg   id.EdgeSliceO
		exp  bool
	}{
		{"empty", nil, true},
		{"single-edge", zps{{1, 2}}, true},
		{"single-loop", zps{{1, 1}}, false},
		{"long-loop", zps{{1, 2}, {2, 3}, {3, 4}, {4, 5}, {5, 2}}, false},
	}
	for _, tc := range testcases {
		t.Run(tc.name, func(t *testing.T) {
			if zid, got := createDigraphO(tc.dg).IsDAG(); got != tc.exp {
				t.Errorf("expected %v, but got %v (%v)", tc.exp, got, zid)
			}
		})
	}
}

func TestDigraphReverseO(t *testing.T) {
	t.Parallel()
	testcases := []struct {
		name string
		dg   id.EdgeSliceO
		exp  id.EdgeSliceO
	}{
		{"empty", nil, nil},
		{"single-edge", zps{{1, 2}}, zps{{2, 1}}},
		{"single-loop", zps{{1, 1}}, zps{{1, 1}}},
		{"end-loop", zps{{1, 2}, {2, 2}}, zps{{2, 1}, {2, 2}}},
		{"long-loop", zps{{1, 2}, {2, 3}, {3, 4}, {4, 5}, {5, 2}}, zps{{2, 1}, {2, 5}, {3, 2}, {4, 3}, {5, 4}}},
		{"sect-loop", zps{{1, 2}, {2, 3}, {3, 4}, {4, 5}, {4, 2}}, zps{{2, 1}, {2, 4}, {3, 2}, {4, 3}, {5, 4}}},
		{"two-islands", zps{{1, 2}, {2, 3}, {4, 5}}, zps{{2, 1}, {3, 2}, {5, 4}}},
		{"direct-indirect", zps{{1, 2}, {1, 3}, {3, 2}}, zps{{2, 1}, {2, 3}, {3, 1}}},
	}
	for _, tc := range testcases {
		t.Run(tc.name, func(t *testing.T) {
			dg := createDigraphO(tc.dg)
			if got := dg.Reverse().Edges().Sort(); !got.Equal(tc.exp) {
				t.Errorf("\n%v, but got:\n%v", tc.exp, got)
			}
		})
	}
}

func TestDigraphSortReverseO(t *testing.T) {
	t.Parallel()
	testcases := []struct {
		name string
		dg   id.EdgeSliceO
		exp  id.SliceO
	}{
		{"empty", nil, nil},
		{"single-edge", zps{{1, 2}}, id.SliceO{2, 1}},
		{"single-loop", zps{{1, 1}}, nil},
		{"end-loop", zps{{1, 2}, {2, 2}}, id.SliceO{}},
		{"long-loop", zps{{1, 2}, {2, 3}, {3, 4}, {4, 5}, {5, 2}}, id.SliceO{}},
		{"sect-loop", zps{{1, 2}, {2, 3}, {3, 4}, {4, 5}, {4, 2}}, id.SliceO{5}},
		{"two-islands", zps{{1, 2}, {2, 3}, {4, 5}}, id.SliceO{5, 3, 4, 2, 1}},
		{"direct-indirect", zps{{1, 2}, {1, 3}, {3, 2}}, id.SliceO{2, 3, 1}},
	}
	for _, tc := range testcases {
		t.Run(tc.name, func(t *testing.T) {
			if got := createDigraphO(tc.dg).SortReverse(); !got.Equal(tc.exp) {
				t.Errorf("expected:\n%v, but got:\n%v", tc.exp, got)
			}
		})
	}
}<|MERGE_RESOLUTION|>--- conflicted
+++ resolved
@@ -29,15 +29,9 @@
 	t.Parallel()
 	testcases := []struct {
 		name string
-<<<<<<< HEAD
 		dg   id.EdgeSliceO
-		orig id.SetO
-		term id.SetO
-=======
-		dg   id.EdgeSlice
-		orig *id.Set
-		term *id.Set
->>>>>>> 3a69b425
+		orig *id.SetO
+		term *id.SetO
 	}{
 		{"empty", nil, nil, nil},
 		{"single", zps{{0, 1}}, id.NewSetO(0), id.NewSetO(1)},
@@ -60,15 +54,9 @@
 	t.Parallel()
 	testcases := []struct {
 		name  string
-<<<<<<< HEAD
 		pairs id.EdgeSliceO
 		start id.ZidO
-		exp   id.SetO
-=======
-		pairs id.EdgeSlice
-		start id.Zid
-		exp   *id.Set
->>>>>>> 3a69b425
+		exp   *id.SetO
 	}{
 		{"nil", nil, 0, nil},
 		{"0-2", zps{{1, 2}, {2, 3}}, 1, id.NewSetO(2, 3)},
