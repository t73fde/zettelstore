--- conflicted
+++ resolved
@@ -18,13 +18,8 @@
 	"slices"
 )
 
-<<<<<<< HEAD
 // DigraphO relates zettel identifier in a directional way.
-type DigraphO map[ZidO]SetO
-=======
-// Digraph relates zettel identifier in a directional way.
-type Digraph map[Zid]*Set
->>>>>>> 3a69b425
+type DigraphO map[ZidO]*SetO
 
 // AddVertex adds an edge / vertex to the digraph.
 func (dg DigraphO) AddVertex(zid ZidO) DigraphO {
@@ -51,11 +46,7 @@
 // Both vertices must be added before. Otherwise the function may panic.
 func (dg DigraphO) AddEdge(fromZid, toZid ZidO) DigraphO {
 	if dg == nil {
-<<<<<<< HEAD
-		return DigraphO{fromZid: SetO(nil).Add(toZid), toZid: nil}
-=======
-		return Digraph{fromZid: (*Set)(nil).Add(toZid), toZid: nil}
->>>>>>> 3a69b425
+		return DigraphO{fromZid: (*SetO)(nil).Add(toZid), toZid: nil}
 	}
 	dg[fromZid] = dg[fromZid].Add(toZid)
 	return dg
@@ -80,13 +71,8 @@
 }
 
 // Equal returns true if both digraphs have the same vertices and edges.
-<<<<<<< HEAD
 func (dg DigraphO) Equal(other DigraphO) bool {
-	return maps.EqualFunc(dg, other, func(cg, co SetO) bool { return cg.Equal(co) })
-=======
-func (dg Digraph) Equal(other Digraph) bool {
-	return maps.EqualFunc(dg, other, func(cg, co *Set) bool { return cg.Equal(co) })
->>>>>>> 3a69b425
+	return maps.EqualFunc(dg, other, func(cg, co *SetO) bool { return cg.Equal(co) })
 }
 
 // Clone a digraph.
@@ -111,11 +97,7 @@
 }
 
 // Vertices returns the set of all vertices.
-<<<<<<< HEAD
-func (dg DigraphO) Vertices() SetO {
-=======
-func (dg Digraph) Vertices() *Set {
->>>>>>> 3a69b425
+func (dg DigraphO) Vertices() *SetO {
 	if len(dg) == 0 {
 		return nil
 	}
@@ -129,26 +111,16 @@
 // Edges returns an unsorted slice of the edges of the digraph.
 func (dg DigraphO) Edges() (es EdgeSliceO) {
 	for vert, closure := range dg {
-<<<<<<< HEAD
-		for next := range closure {
+		closure.ForEach(func(next ZidO) {
 			es = append(es, EdgeO{From: vert, To: next})
-		}
-=======
-		closure.ForEach(func(next Zid) {
-			es = append(es, Edge{From: vert, To: next})
-		})
->>>>>>> 3a69b425
+		})
 	}
 	return es
 }
 
 // Originators will return the set of all vertices that are not referenced
 // a the to-part of an edge.
-<<<<<<< HEAD
-func (dg DigraphO) Originators() SetO {
-=======
-func (dg Digraph) Originators() *Set {
->>>>>>> 3a69b425
+func (dg DigraphO) Originators() *SetO {
 	if len(dg) == 0 {
 		return nil
 	}
@@ -161,11 +133,7 @@
 
 // Terminators returns the set of all vertices that does not reference
 // other vertices.
-<<<<<<< HEAD
-func (dg DigraphO) Terminators() (terms SetO) {
-=======
-func (dg Digraph) Terminators() (terms *Set) {
->>>>>>> 3a69b425
+func (dg DigraphO) Terminators() (terms *SetO) {
 	for vert, closure := range dg {
 		if closure.IsEmpty() {
 			terms = terms.Add(vert)
@@ -179,13 +147,8 @@
 	if len(dg) == 0 {
 		return nil
 	}
-<<<<<<< HEAD
-	var marked SetO
+	var marked *SetO
 	stack := SliceO{zid}
-=======
-	var marked *Set
-	stack := Slice{zid}
->>>>>>> 3a69b425
 	for pos := len(stack) - 1; pos >= 0; pos = len(stack) - 1 {
 		curr := stack[pos]
 		stack = stack[:pos]
@@ -193,7 +156,7 @@
 			continue
 		}
 		tc = tc.AddVertex(curr)
-		dg[curr].ForEach(func(next Zid) {
+		dg[curr].ForEach(func(next ZidO) {
 			tc = tc.AddVertex(next)
 			tc = tc.AddEdge(curr, next)
 			stack = append(stack, next)
@@ -205,11 +168,7 @@
 
 // ReachableVertices calculates the set of all vertices that are reachable
 // from the given `zid`.
-<<<<<<< HEAD
-func (dg DigraphO) ReachableVertices(zid ZidO) (tc SetO) {
-=======
-func (dg Digraph) ReachableVertices(zid Zid) (tc *Set) {
->>>>>>> 3a69b425
+func (dg DigraphO) ReachableVertices(zid ZidO) (tc *SetO) {
 	if len(dg) == 0 {
 		return nil
 	}
@@ -225,7 +184,7 @@
 			continue
 		}
 		tc = tc.Add(curr)
-		closure.ForEach(func(next Zid) {
+		closure.ForEach(func(next ZidO) {
 			stack = append(stack, next)
 		})
 	}
@@ -246,7 +205,7 @@
 func (dg DigraphO) Reverse() (revDg DigraphO) {
 	for vertex, closure := range dg {
 		revDg = revDg.AddVertex(vertex)
-		closure.ForEach(func(next Zid) {
+		closure.ForEach(func(next ZidO) {
 			revDg = revDg.AddVertex(next)
 			revDg = revDg.AddEdge(next, vertex)
 		})
@@ -272,7 +231,7 @@
 		termSlice := terms.SafeSorted()
 		slices.Reverse(termSlice)
 		sl = append(sl, termSlice...)
-		terms.ForEach(func(t Zid) {
+		terms.ForEach(func(t ZidO) {
 			tempDg.RemoveVertex(t)
 		})
 	}
