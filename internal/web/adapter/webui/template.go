//-----------------------------------------------------------------------------
// Copyright (c) 2020-present Detlef Stern
//
// This file is part of Zettelstore.
//
// Zettelstore is licensed under the latest version of the EUPL (European Union
// Public License). Please see file LICENSE.txt for your rights and obligations
// under this license.
//
// SPDX-License-Identifier: EUPL-1.2
// SPDX-FileCopyrightText: 2020-present Detlef Stern
//-----------------------------------------------------------------------------

package webui

import (
	"bytes"
	"context"
	"fmt"
	"net/http"
	"net/url"

	"t73f.de/r/sx"
	"t73f.de/r/sx/sxbuiltins"
	"t73f.de/r/sx/sxeval"
	"t73f.de/r/sx/sxreader"
	"t73f.de/r/sxwebs/sxhtml"
	"t73f.de/r/zsc/api"
	"t73f.de/r/zsc/domain/id"
	"t73f.de/r/zsc/domain/meta"
	"t73f.de/r/zsc/shtml"

	"zettelstore.de/z/internal/ast"
	"zettelstore.de/z/internal/auth/user"
	"zettelstore.de/z/internal/box"
	"zettelstore.de/z/internal/collect"
	"zettelstore.de/z/internal/config"
	"zettelstore.de/z/internal/parser"
	"zettelstore.de/z/internal/web/adapter"
	"zettelstore.de/z/internal/zettel"
)

func (wui *WebUI) createRootBinding() *sxeval.Binding {
	root := sxeval.MakeRootBinding(len(specials) + len(builtins) + 32)
	_ = sxbuiltins.LoadPrelude(root)
	_ = sxeval.BindSpecials(root, specials...)
	_ = sxeval.BindBuiltins(root, builtins...)
	_ = sxeval.BindBuiltins(root,
		&sxeval.Builtin{
			Name:     "url-to-html",
			MinArity: 1,
			MaxArity: 1,
			TestPure: sxeval.AssertPure,
			Fn1: func(_ *sxeval.Environment, arg sx.Object, _ *sxeval.Frame) (sx.Object, error) {
				text, err := sxbuiltins.GetString(arg, 0)
				if err != nil {
					return nil, err
				}
				return wui.url2html(text), nil
			},
		},
		&sxeval.Builtin{
			Name:     "zid-content-path",
			MinArity: 1,
			MaxArity: 1,
			TestPure: sxeval.AssertPure,
			Fn1: func(_ *sxeval.Environment, arg sx.Object, _ *sxeval.Frame) (sx.Object, error) {
				s, err := sxbuiltins.GetString(arg, 0)
				if err != nil {
					return nil, err
				}
				zid, err := id.Parse(s.GetValue())
				if err != nil {
					return nil, fmt.Errorf("parsing zettel identifier %q: %w", s.GetValue(), err)
				}
				ub := wui.NewURLBuilder('z').SetZid(zid)
				return sx.MakeString(ub.String()), nil
			},
		},
		&sxeval.Builtin{
			Name:     "query->url",
			MinArity: 1,
			MaxArity: 1,
			TestPure: sxeval.AssertPure,
			Fn1: func(_ *sxeval.Environment, arg sx.Object, _ *sxeval.Frame) (sx.Object, error) {
				qs, err := sxbuiltins.GetString(arg, 0)
				if err != nil {
					return nil, err
				}
				u := wui.NewURLBuilder('h').AppendQuery(qs.GetValue())
				return sx.MakeString(u.String()), nil
			},
		})
	root.Freeze()
	return root
}

var (
	specials = []*sxeval.Special{
		&sxbuiltins.QuoteS, &sxbuiltins.QuasiquoteS, // quote, quasiquote
		&sxbuiltins.UnquoteS, &sxbuiltins.UnquoteSplicingS, // unquote, unquote-splicing
		&sxbuiltins.DefVarS,                     // defvar
		&sxbuiltins.DefunS, &sxbuiltins.LambdaS, // defun, lambda
		&sxbuiltins.SetXS,                      // set!
		&sxbuiltins.IfS,                        // if
		&sxbuiltins.BeginS,                     // begin
		&sxbuiltins.DefMacroS,                  // defmacro
		&sxbuiltins.LetS, &sxbuiltins.LetStarS, // let, let*
		&sxbuiltins.AndS, &sxbuiltins.OrS, // and, or
	}
	builtins = []*sxeval.Builtin{
		&sxbuiltins.Equal,                // =
		&sxbuiltins.NumGreater,           // >
		&sxbuiltins.NullP,                // null?
		&sxbuiltins.PairP,                // pair?
		&sxbuiltins.Car, &sxbuiltins.Cdr, // car, cdr
		&sxbuiltins.Caar, &sxbuiltins.Cadr, &sxbuiltins.Cdar, &sxbuiltins.Cddr,
		&sxbuiltins.Caaar, &sxbuiltins.Caadr, &sxbuiltins.Cadar, &sxbuiltins.Caddr,
		&sxbuiltins.Cdaar, &sxbuiltins.Cdadr, &sxbuiltins.Cddar, &sxbuiltins.Cdddr,
		&sxbuiltins.List,          // list
		&sxbuiltins.Append,        // append
		&sxbuiltins.Assoc,         // assoc
		&sxbuiltins.Map,           // map
		&sxbuiltins.Apply,         // apply
		&sxbuiltins.Concat,        // concat
		&sxbuiltins.SymbolBoundP,  // symbol-bound?
		&sxbuiltins.DefinedP,      // defined?
		&sxbuiltins.CurrentFrame,  // current-frame
		&sxbuiltins.ResolveSymbol, // resolve-symbol
	}
)

func (wui *WebUI) url2html(text sx.String) sx.Object {
	if u, errURL := url.Parse(text.GetValue()); errURL == nil {
		if us := u.String(); us != "" {
			return sx.MakeList(
				shtml.SymA,
				sx.MakeList(
					sxhtml.SymAttr,
					sx.Cons(shtml.SymAttrHref, sx.MakeString(us)),
					sx.Cons(shtml.SymAttrTarget, sx.MakeString("_blank")),
					sx.Cons(shtml.SymAttrRel, sx.MakeString("external noreferrer")),
				),
				text)
		}
	}
	return text
}

func (wui *WebUI) getParentBinding(ctx context.Context) (*sxeval.Binding, error) {
	wui.mxZettelBinding.Lock()
	defer wui.mxZettelBinding.Unlock()
	if parentBind := wui.zettelBinding; parentBind != nil {
		return parentBind, nil
	}
	dag, zettelBind, err := wui.loadAllSxnCodeZettel(ctx)
	if err != nil {
		wui.logger.Error("loading zettel sxn", "err", err)
		return nil, err
	}
	wui.dag = dag
	wui.zettelBinding = zettelBind
	return zettelBind, nil
}

// createRenderBinding creates a new binding and populates it with all
// relevant data for the base template.
func (wui *WebUI) createRenderBinding(ctx context.Context, name, lang, title string, user *meta.Meta) (*sxeval.Binding, renderBinder) {
	userIsValid, userZettelURL, userIdent := wui.getUserRenderData(user)
	parentBind, err := wui.getParentBinding(ctx)
	bind := parentBind.MakeChildBinding(name, 128)
	rb := makeRenderBinder(bind, err)
	rb.bindString("lang", sx.MakeString(lang))
	rb.bindString("css-base-url", sx.MakeString(wui.cssBaseURL))
	rb.bindString("css-user-url", sx.MakeString(wui.cssUserURL))
	rb.bindString("title", sx.MakeString(title))
	rb.bindString("home-url", sx.MakeString(wui.homeURL))
	rb.bindString("with-auth", sx.MakeBoolean(wui.withAuth))
	rb.bindString("user-is-valid", sx.MakeBoolean(userIsValid))
	rb.bindString("user-zettel-url", sx.MakeString(userZettelURL))
	rb.bindString("user-ident", sx.MakeString(userIdent))
	rb.bindString("login-url", sx.MakeString(wui.loginURL))
	rb.bindString("logout-url", sx.MakeString(wui.logoutURL))
	rb.bindString("list-urls", wui.buildListsMenuSxn(ctx, lang))
	if wui.canRefresh(user) {
		rb.bindString("refresh-url", sx.MakeString(wui.refreshURL))
	}
	rb.bindString("new-zettel-links", wui.fetchNewTemplatesSxn(ctx, user))
	rb.bindString("search-url", sx.MakeString(wui.searchURL))
	rb.bindString("query-key-query", sx.MakeString(api.QueryKeyQuery))
	rb.bindString("query-key-seed", sx.MakeString(api.QueryKeySeed))
	rb.bindString("FOOTER", wui.calculateFooterSxn(ctx)) // TODO: use real footer
	rb.bindString("debug-mode", sx.MakeBoolean(wui.debug))
	rb.bindSymbol(symMetaHeader, sx.Nil())
	rb.bindSymbol(symDetail, sx.Nil())
	return bind, rb
}

func (wui *WebUI) getUserRenderData(user *meta.Meta) (bool, string, string) {
	if user == nil {
		return false, "", ""
	}
	return true, wui.NewURLBuilder('h').SetZid(user.Zid).String(), string(user.GetDefault(meta.KeyUserID, ""))
}

type renderBinder struct {
	err     error
	binding *sxeval.Binding
}

func makeRenderBinder(bind *sxeval.Binding, err error) renderBinder {
	return renderBinder{binding: bind, err: err}
}
func (rb *renderBinder) bindString(key string, obj sx.Object) {
	if rb.err == nil {
		rb.err = rb.binding.Bind(sx.MakeSymbol(key), obj)
	}
}
func (rb *renderBinder) bindSymbol(sym *sx.Symbol, obj sx.Object) {
	if rb.err == nil {
		rb.err = rb.binding.Bind(sym, obj)
	}
}
func (rb *renderBinder) bindKeyValue(key string, value meta.Value) {
	rb.bindString("meta-"+key, sx.MakeString(string(value)))
	if kt := meta.Type(key); kt.IsSet {
		rb.bindString("set-meta-"+key, makeStringList(value.AsSlice()))
	}
}
func (rb *renderBinder) rebindResolved(key, defKey string) {
	if rb.err == nil {
		sym := sx.MakeSymbol(key)
		for curr := rb.binding; curr != nil; curr = curr.Parent() {
			if obj, found := curr.Lookup(sym); found {
				rb.bindString(defKey, obj)
				return
			}
		}
	}
}

func (wui *WebUI) bindCommonZettelData(ctx context.Context, rb *renderBinder, user, m *meta.Meta, content *zettel.Content) {
	zid := m.Zid
	strZid := zid.String()
	newURLBuilder := wui.NewURLBuilder

	rb.bindString("zid", sx.MakeString(strZid))
	rb.bindString("web-url", sx.MakeString(newURLBuilder('h').SetZid(zid).String()))
	if content != nil && wui.canWrite(ctx, user, m, *content) {
		rb.bindString("edit-url", sx.MakeString(newURLBuilder('e').SetZid(zid).String()))
	}
	rb.bindString("info-url", sx.MakeString(newURLBuilder('i').SetZid(zid).String()))
	if wui.canCreate(ctx, user) {
		if content != nil && !content.IsBinary() {
			rb.bindString("copy-url", sx.MakeString(newURLBuilder('c').SetZid(zid).AppendKVQuery(queryKeyAction, valueActionCopy).String()))
		}
		rb.bindString("version-url", sx.MakeString(newURLBuilder('c').SetZid(zid).AppendKVQuery(queryKeyAction, valueActionVersion).String()))
		rb.bindString("sequel-url", sx.MakeString(newURLBuilder('c').SetZid(zid).AppendKVQuery(queryKeyAction, valueActionSequel).String()))
		rb.bindString("folge-url", sx.MakeString(newURLBuilder('c').SetZid(zid).AppendKVQuery(queryKeyAction, valueActionFolge).String()))
	}
	if wui.canDelete(ctx, user, m) {
		rb.bindString("delete-url", sx.MakeString(newURLBuilder('d').SetZid(zid).String()))
	}
	if val, found := m.Get(meta.KeyUselessFiles); found {
		rb.bindString("useless", sx.Cons(sx.MakeString(string(val)), nil))
	}
	queryContext := strZid + " " + api.ContextDirective
	rb.bindString("context-url", sx.MakeString(newURLBuilder('h').AppendQuery(queryContext).String()))
	queryContext += " " + api.FullDirective
	rb.bindString("context-full-url", sx.MakeString(newURLBuilder('h').AppendQuery(queryContext).String()))
	if wui.canRefresh(user) {
		rb.bindString("reindex-url", sx.MakeString(newURLBuilder('h').AppendQuery(
			strZid+" "+api.IdentDirective+api.ActionSeparator+api.ReIndexAction).String()))
	}

	// Ensure to have title, role, tags, and syntax included as "meta-*"
	rb.bindKeyValue(meta.KeyTitle, m.GetDefault(meta.KeyTitle, ""))
	rb.bindKeyValue(meta.KeyRole, m.GetDefault(meta.KeyRole, ""))
	rb.bindKeyValue(meta.KeyTags, m.GetDefault(meta.KeyTags, ""))
	rb.bindKeyValue(meta.KeySyntax, m.GetDefault(meta.KeySyntax, meta.DefaultSyntax))
	var metaPairs sx.ListBuilder
	for key, val := range m.Computed() {
		metaPairs.Add(sx.Cons(sx.MakeString(key), sx.MakeString(string(val))))
		rb.bindKeyValue(key, val)
	}
	rb.bindString("metapairs", metaPairs.List())
}

func (wui *WebUI) buildListsMenuSxn(ctx context.Context, lang string) *sx.Pair {
	var zn *ast.ZettelNode
	if menuZid, err := id.Parse(wui.getConfig(ctx, nil, config.KeyListsMenuZettel)); err == nil {
		if zn, err = wui.evalZettel.Run(ctx, menuZid, ""); err != nil {
			zn = nil
		}
	}
	if zn == nil {
		ctx = box.NoEnrichContext(ctx)
		ztl, err := wui.box.GetZettel(ctx, id.ZidTOCListsMenu)
		if err != nil {
			return nil
		}
		zn = wui.evalZettel.RunZettel(ctx, ztl, "")
	}

	htmlgen := wui.getSimpleHTMLEncoder(lang)
	var lb sx.ListBuilder
	for _, ln := range collect.Order(zn) {
		lb.Add(htmlgen.nodeSxHTML(ln))
	}
	return lb.List()
}

func (wui *WebUI) fetchNewTemplatesSxn(ctx context.Context, user *meta.Meta) *sx.Pair {
	if !wui.canCreate(ctx, user) {
		return nil
	}
	ctx = box.NoEnrichContext(ctx)
	menu, err := wui.box.GetZettel(ctx, id.ZidTOCNewTemplate)
	if err != nil {
		return nil
	}
	var lb sx.ListBuilder
	for _, ln := range collect.Order(parser.ParseZettel(ctx, menu, "", wui.rtConfig)) {
		ref := ln.Ref
		if !ref.IsZettel() {
			continue
		}
		zid, err2 := id.Parse(ref.URL.Path)
		if err2 != nil {
			continue
		}
		z, err2 := wui.box.GetZettel(ctx, zid)
		if err2 != nil {
			continue
		}
		if !wui.policy.CanRead(user, z.Meta) {
			continue
		}
		text := sx.MakeString(ast.NormalizedSpacedText(z.Meta.GetTitle()))
		link := sx.MakeString(wui.NewURLBuilder('c').SetZid(zid).
			AppendKVQuery(queryKeyAction, valueActionNew).String())

		lb.Add(sx.Cons(text, link))
	}
	return lb.List()
}

func (wui *WebUI) calculateFooterSxn(ctx context.Context) *sx.Pair {
	if footerZid, err := id.Parse(wui.getConfig(ctx, nil, config.KeyFooterZettel)); err == nil {
		if zn, err2 := wui.evalZettel.Run(ctx, footerZid, ""); err2 == nil {
			htmlEnc := wui.getSimpleHTMLEncoder(wui.getConfig(ctx, zn.InhMeta, meta.KeyLang)).SetUnique("footer-")
			if content, endnotes, err3 := htmlEnc.BlocksSxn(&zn.BlocksAST); err3 == nil {
				if content != nil && endnotes != nil {
					content.LastPair().SetCdr(sx.Cons(endnotes, nil))
				}
				return content
			}
		}
	}
	return nil
}

func (wui *WebUI) getSxnTemplate(ctx context.Context, zid id.Zid, bind *sxeval.Binding) (sxeval.Expr, error) {
	if t := wui.getSxnCache(zid); t != nil {
		return t, nil
	}

	reader, err := wui.makeZettelReader(ctx, zid)
	if err != nil {
		return nil, err
	}

	objs, err := reader.ReadAll()
	if err != nil {
		wui.logger.Error("reading sxn template", "err", err, "zid", zid)
		return nil, err
	}
	if len(objs) != 1 {
		return nil, fmt.Errorf("expected 1 expression in template, but got %d", len(objs))
	}
	env := sxeval.MakeEnvironment(bind)
	t, err := env.Parse(objs[0], nil)
	if err != nil {
		return nil, err
	}

	wui.setSxnCache(zid, t)
	return t, nil
}
func (wui *WebUI) makeZettelReader(ctx context.Context, zid id.Zid) (*sxreader.Reader, error) {
	ztl, err := wui.box.GetZettel(ctx, zid)
	if err != nil {
		return nil, err
	}

	reader := sxreader.MakeReader(bytes.NewReader(ztl.Content.AsBytes()))
	return reader, nil
}

func (wui *WebUI) evalSxnTemplate(ctx context.Context, zid id.Zid, bind *sxeval.Binding) (sx.Object, error) {
	templateExpr, err := wui.getSxnTemplate(ctx, zid, bind)
	if err != nil {
		return nil, err
	}
	env := sxeval.MakeEnvironment(bind)
	return env.Run(templateExpr, nil)
}

func (wui *WebUI) renderSxnTemplate(ctx context.Context, w http.ResponseWriter, templateID id.Zid, bind *sxeval.Binding) error {
	return wui.renderSxnTemplateStatus(ctx, w, http.StatusOK, templateID, bind)
}
func (wui *WebUI) renderSxnTemplateStatus(ctx context.Context, w http.ResponseWriter, code int, templateID id.Zid, bind *sxeval.Binding) error {
	detailObj, err := wui.evalSxnTemplate(ctx, templateID, bind)
	if err != nil {
		return err
	}
	if err = bind.Bind(symDetail, detailObj); err != nil {
		return err
	}

	pageObj, err := wui.evalSxnTemplate(ctx, id.ZidBaseTemplate, bind)
	if err != nil {
		return err
	}
	wui.logger.Debug("render", "page", pageObj)

	gen := sxhtml.NewGenerator().SetNewline()
	var sb bytes.Buffer
	_, err = gen.WriteHTML(&sb, pageObj)
	if err != nil {
		return err
	}
	wui.prepareAndWriteHeader(w, code)
	if _, err = w.Write(sb.Bytes()); err != nil {
		wui.logger.Error("Unable to write HTML via template", "err", err)
	}
	return nil // No error reporting, since we do not know what happended during write to client.
}

func (wui *WebUI) reportError(ctx context.Context, w http.ResponseWriter, err error) {
	ctx = context.WithoutCancel(ctx) // Ignore any cancel / timeouts to write an error message.
	code, text := adapter.CodeMessageFromError(err)
	if code == http.StatusInternalServerError {
		wui.logger.Error(err.Error())
	} else {
		wui.logger.Debug("reportError", "err", err)
	}
<<<<<<< HEAD
	user := user.GetCurrentUser(ctx)
	env, rb := wui.createRenderEnv(ctx, "error", meta.ValueLangEN, "Error", user)
=======
	user := server.GetUser(ctx)
	bind, rb := wui.createRenderBinding(ctx, "error", meta.ValueLangEN, "Error", user)
>>>>>>> e47131e9
	rb.bindString("heading", sx.MakeString(http.StatusText(code)))
	rb.bindString("message", sx.MakeString(text))
	if rb.err == nil {
		rb.err = wui.renderSxnTemplateStatus(ctx, w, code, id.ZidErrorTemplate, bind)
	}
	errSx := rb.err
	if errSx == nil {
		return
	}
	wui.logger.Error("while rendering error message", "err", errSx)

	// if errBind != nil, the HTTP header was not written
	wui.prepareAndWriteHeader(w, http.StatusInternalServerError)
	_, _ = fmt.Fprintf(
		w,
		`<!DOCTYPE html>
<html>
<head><title>Internal server error</title></head>
<body>
<h1>Internal server error</h1>
<p>When generating error code %d with message:</p><pre>%v</pre><p>an error occured:</p><pre>%v</pre>
</body>
</html>`, code, text, errSx)
}

func makeStringList(sl []string) *sx.Pair {
	var lb sx.ListBuilder
	for _, s := range sl {
		lb.Add(sx.MakeString(s))
	}
	return lb.List()
}<|MERGE_RESOLUTION|>--- conflicted
+++ resolved
@@ -445,13 +445,8 @@
 	} else {
 		wui.logger.Debug("reportError", "err", err)
 	}
-<<<<<<< HEAD
 	user := user.GetCurrentUser(ctx)
-	env, rb := wui.createRenderEnv(ctx, "error", meta.ValueLangEN, "Error", user)
-=======
-	user := server.GetUser(ctx)
 	bind, rb := wui.createRenderBinding(ctx, "error", meta.ValueLangEN, "Error", user)
->>>>>>> e47131e9
 	rb.bindString("heading", sx.MakeString(http.StatusText(code)))
 	rb.bindString("message", sx.MakeString(text))
 	if rb.err == nil {
