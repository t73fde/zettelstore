--- conflicted
+++ resolved
@@ -91,13 +91,8 @@
 		encTexts := encodingTexts()
 		shadowLinks := getShadowLinks(ctx, zid, zn.InhMeta.GetDefault(meta.KeyBoxNumber, ""), ucGetAllZettel)
 
-<<<<<<< HEAD
 		user := user.GetCurrentUser(ctx)
-		env, rb := wui.createRenderEnv(ctx, "info", wui.getUserLang(ctx), title, user)
-=======
-		user := server.GetUser(ctx)
 		bind, rb := wui.createRenderBinding(ctx, "info", wui.getUserLang(ctx), title, user)
->>>>>>> e47131e9
 		rb.bindString("metadata", lbMetadata.List())
 		rb.bindString("local-links", locLinks)
 		rb.bindString("query-links", queryLinks)
