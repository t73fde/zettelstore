--- conflicted
+++ resolved
@@ -138,11 +138,7 @@
 	WriteBox
 
 	// FetchZids returns the set of all zettel identifer managed by the box.
-<<<<<<< HEAD
-	FetchZids(ctx context.Context) (id.SetO, error)
-=======
-	FetchZids(ctx context.Context) (*id.Set, error)
->>>>>>> 3a69b425
+	FetchZids(ctx context.Context) (*id.SetO, error)
 
 	// GetMeta returns the metadata of the zettel with the given identifier.
 	GetMeta(context.Context, id.ZidO) (*meta.Meta, error)
