//-----------------------------------------------------------------------------
// Copyright (c) 2021-present Detlef Stern
//
// This file is part of Zettelstore.
//
// Zettelstore is licensed under the latest version of the EUPL (European Union
// Public License). Please see file LICENSE.txt for your rights and obligations
// under this license.
//
// SPDX-License-Identifier: EUPL-1.2
// SPDX-FileCopyrightText: 2021-present Detlef Stern
//-----------------------------------------------------------------------------

package manager

import (
	"context"
	"fmt"
	"net/url"
	"time"

	"zettelstore.de/z/box"
	"zettelstore.de/z/box/manager/store"
	"zettelstore.de/z/kernel"
	"zettelstore.de/z/parser"
	"zettelstore.de/z/strfun"
	"zettelstore.de/z/zettel"
	"zettelstore.de/z/zettel/id"
	"zettelstore.de/z/zettel/meta"
)

// SearchEqual returns all zettel that contains the given exact word.
// The word must be normalized through Unicode NKFD, trimmed and not empty.
<<<<<<< HEAD
func (mgr *Manager) SearchEqual(word string) id.SetO {
=======
func (mgr *Manager) SearchEqual(word string) *id.Set {
>>>>>>> 3a69b425
	found := mgr.idxStore.SearchEqual(word)
	mgr.idxLog.Debug().Str("word", word).Int("found", int64(found.Length())).Msg("SearchEqual")
	if msg := mgr.idxLog.Trace(); msg.Enabled() {
		msg.Str("ids", fmt.Sprint(found)).Msg("IDs")
	}
	return found
}

// SearchPrefix returns all zettel that have a word with the given prefix.
// The prefix must be normalized through Unicode NKFD, trimmed and not empty.
<<<<<<< HEAD
func (mgr *Manager) SearchPrefix(prefix string) id.SetO {
=======
func (mgr *Manager) SearchPrefix(prefix string) *id.Set {
>>>>>>> 3a69b425
	found := mgr.idxStore.SearchPrefix(prefix)
	mgr.idxLog.Debug().Str("prefix", prefix).Int("found", int64(found.Length())).Msg("SearchPrefix")
	if msg := mgr.idxLog.Trace(); msg.Enabled() {
		msg.Str("ids", fmt.Sprint(found)).Msg("IDs")
	}
	return found
}

// SearchSuffix returns all zettel that have a word with the given suffix.
// The suffix must be normalized through Unicode NKFD, trimmed and not empty.
<<<<<<< HEAD
func (mgr *Manager) SearchSuffix(suffix string) id.SetO {
=======
func (mgr *Manager) SearchSuffix(suffix string) *id.Set {
>>>>>>> 3a69b425
	found := mgr.idxStore.SearchSuffix(suffix)
	mgr.idxLog.Debug().Str("suffix", suffix).Int("found", int64(found.Length())).Msg("SearchSuffix")
	if msg := mgr.idxLog.Trace(); msg.Enabled() {
		msg.Str("ids", fmt.Sprint(found)).Msg("IDs")
	}
	return found
}

// SearchContains returns all zettel that contains the given string.
// The string must be normalized through Unicode NKFD, trimmed and not empty.
<<<<<<< HEAD
func (mgr *Manager) SearchContains(s string) id.SetO {
=======
func (mgr *Manager) SearchContains(s string) *id.Set {
>>>>>>> 3a69b425
	found := mgr.idxStore.SearchContains(s)
	mgr.idxLog.Debug().Str("s", s).Int("found", int64(found.Length())).Msg("SearchContains")
	if msg := mgr.idxLog.Trace(); msg.Enabled() {
		msg.Str("ids", fmt.Sprint(found)).Msg("IDs")
	}
	return found
}

// idxIndexer runs in the background and updates the index data structures.
// This is the main service of the idxIndexer.
func (mgr *Manager) idxIndexer() {
	// Something may panic. Ensure a running indexer.
	defer func() {
		if ri := recover(); ri != nil {
			kernel.Main.LogRecover("Indexer", ri)
			go mgr.idxIndexer()
		}
	}()

	timerDuration := 15 * time.Second
	timer := time.NewTimer(timerDuration)
	ctx := box.NoEnrichContext(context.Background())
	for {
		mgr.idxWorkService(ctx)
		if !mgr.idxSleepService(timer, timerDuration) {
			return
		}
	}
}

func (mgr *Manager) idxWorkService(ctx context.Context) {
	var start time.Time
	for {
		switch action, zid, lastReload := mgr.idxAr.Dequeue(); action {
		case arNothing:
			return
		case arReload:
			mgr.idxLog.Debug().Msg("reload")
			zids, err := mgr.FetchZids(ctx)
			if err == nil {
				start = time.Now()
				mgr.idxAr.Reload(zids)
				mgr.idxMx.Lock()
				mgr.idxLastReload = time.Now().Local()
				mgr.idxSinceReload = 0
				mgr.idxMx.Unlock()
			}
		case arZettel:
			mgr.idxLog.Debug().Zid(zid).Msg("zettel")
			zettel, err := mgr.GetZettel(ctx, zid)
			if err != nil {
				// Zettel was deleted or is not accessible b/c of other reasons
				mgr.idxLog.Trace().Zid(zid).Msg("delete")
				mgr.idxDeleteZettel(ctx, zid)
				continue
			}
			mgr.idxLog.Trace().Zid(zid).Msg("update")
			mgr.idxUpdateZettel(ctx, zettel)
			mgr.idxMx.Lock()
			if lastReload {
				mgr.idxDurReload = time.Since(start)
			}
			mgr.idxSinceReload++
			mgr.idxMx.Unlock()
		}
	}
}

func (mgr *Manager) idxSleepService(timer *time.Timer, timerDuration time.Duration) bool {
	select {
	case _, ok := <-mgr.idxReady:
		if !ok {
			return false
		}
	case _, ok := <-timer.C:
		if !ok {
			return false
		}
		mgr.idxStore.Optimize() // TODO: make it less often, for example once per 10 minutes
		timer.Reset(timerDuration)
	case <-mgr.done:
		if !timer.Stop() {
			<-timer.C
		}
		return false
	}
	return true
}

func (mgr *Manager) idxUpdateZettel(ctx context.Context, zettel zettel.Zettel) {
	var cData collectData
	cData.initialize()
	collectZettelIndexData(parser.ParseZettel(ctx, zettel, "", mgr.rtConfig), &cData)

	m := zettel.Meta
	zi := store.NewZettelIndex(m)
	mgr.idxCollectFromMeta(ctx, m, zi, &cData)
	mgr.idxProcessData(ctx, zi, &cData)
	toCheck := mgr.idxStore.UpdateReferences(ctx, zi)
	mgr.idxCheckZettel(toCheck)
}

func (mgr *Manager) idxCollectFromMeta(ctx context.Context, m *meta.Meta, zi *store.ZettelIndex, cData *collectData) {
	for _, pair := range m.ComputedPairs() {
		descr := meta.GetDescription(pair.Key)
		if descr.IsProperty() {
			continue
		}
		switch descr.Type {
		case meta.TypeID:
			mgr.idxUpdateValue(ctx, descr.Inverse, pair.Value, zi)
		case meta.TypeIDSet:
			for _, val := range meta.ListFromValue(pair.Value) {
				mgr.idxUpdateValue(ctx, descr.Inverse, val, zi)
			}
		case meta.TypeZettelmarkup:
			is := parser.ParseMetadata(pair.Value)
			collectInlineIndexData(&is, cData)
		case meta.TypeURL:
			if _, err := url.Parse(pair.Value); err == nil {
				cData.urls.Add(pair.Value)
			}
		default:
			if descr.Type.IsSet {
				for _, val := range meta.ListFromValue(pair.Value) {
					idxCollectMetaValue(cData.words, val)
				}
			} else {
				idxCollectMetaValue(cData.words, pair.Value)
			}
		}
	}
}

func idxCollectMetaValue(stWords store.WordSet, value string) {
	if words := strfun.NormalizeWords(value); len(words) > 0 {
		for _, word := range words {
			stWords.Add(word)
		}
	} else {
		stWords.Add(value)
	}
}

func (mgr *Manager) idxProcessData(ctx context.Context, zi *store.ZettelIndex, cData *collectData) {
	cData.refs.ForEach(func(ref id.Zid) {
		if mgr.HasZettel(ctx, ref) {
			zi.AddBackRef(ref)
		} else {
			zi.AddDeadRef(ref)
		}
	})
	zi.SetWords(cData.words)
	zi.SetUrls(cData.urls)
}

func (mgr *Manager) idxUpdateValue(ctx context.Context, inverseKey, value string, zi *store.ZettelIndex) {
	zid, err := id.ParseO(value)
	if err != nil {
		return
	}
	if !mgr.HasZettel(ctx, zid) {
		zi.AddDeadRef(zid)
		return
	}
	if inverseKey == "" {
		zi.AddBackRef(zid)
		return
	}
	zi.AddInverseRef(inverseKey, zid)
}

func (mgr *Manager) idxRenameZettel(ctx context.Context, curZid, newZid id.ZidO) {
	toCheck := mgr.idxStore.RenameZettel(ctx, curZid, newZid)
	mgr.idxCheckZettel(toCheck)
}

func (mgr *Manager) idxDeleteZettel(ctx context.Context, zid id.ZidO) {
	toCheck := mgr.idxStore.DeleteZettel(ctx, zid)
	mgr.idxCheckZettel(toCheck)
}

<<<<<<< HEAD
func (mgr *Manager) idxCheckZettel(s id.SetO) {
	for zid := range s {
=======
func (mgr *Manager) idxCheckZettel(s *id.Set) {
	s.ForEach(func(zid id.Zid) {
>>>>>>> 3a69b425
		mgr.idxAr.EnqueueZettel(zid)
	})
}<|MERGE_RESOLUTION|>--- conflicted
+++ resolved
@@ -31,11 +31,7 @@
 
 // SearchEqual returns all zettel that contains the given exact word.
 // The word must be normalized through Unicode NKFD, trimmed and not empty.
-<<<<<<< HEAD
-func (mgr *Manager) SearchEqual(word string) id.SetO {
-=======
-func (mgr *Manager) SearchEqual(word string) *id.Set {
->>>>>>> 3a69b425
+func (mgr *Manager) SearchEqual(word string) *id.SetO {
 	found := mgr.idxStore.SearchEqual(word)
 	mgr.idxLog.Debug().Str("word", word).Int("found", int64(found.Length())).Msg("SearchEqual")
 	if msg := mgr.idxLog.Trace(); msg.Enabled() {
@@ -46,11 +42,7 @@
 
 // SearchPrefix returns all zettel that have a word with the given prefix.
 // The prefix must be normalized through Unicode NKFD, trimmed and not empty.
-<<<<<<< HEAD
-func (mgr *Manager) SearchPrefix(prefix string) id.SetO {
-=======
-func (mgr *Manager) SearchPrefix(prefix string) *id.Set {
->>>>>>> 3a69b425
+func (mgr *Manager) SearchPrefix(prefix string) *id.SetO {
 	found := mgr.idxStore.SearchPrefix(prefix)
 	mgr.idxLog.Debug().Str("prefix", prefix).Int("found", int64(found.Length())).Msg("SearchPrefix")
 	if msg := mgr.idxLog.Trace(); msg.Enabled() {
@@ -61,11 +53,7 @@
 
 // SearchSuffix returns all zettel that have a word with the given suffix.
 // The suffix must be normalized through Unicode NKFD, trimmed and not empty.
-<<<<<<< HEAD
-func (mgr *Manager) SearchSuffix(suffix string) id.SetO {
-=======
-func (mgr *Manager) SearchSuffix(suffix string) *id.Set {
->>>>>>> 3a69b425
+func (mgr *Manager) SearchSuffix(suffix string) *id.SetO {
 	found := mgr.idxStore.SearchSuffix(suffix)
 	mgr.idxLog.Debug().Str("suffix", suffix).Int("found", int64(found.Length())).Msg("SearchSuffix")
 	if msg := mgr.idxLog.Trace(); msg.Enabled() {
@@ -76,11 +64,7 @@
 
 // SearchContains returns all zettel that contains the given string.
 // The string must be normalized through Unicode NKFD, trimmed and not empty.
-<<<<<<< HEAD
-func (mgr *Manager) SearchContains(s string) id.SetO {
-=======
-func (mgr *Manager) SearchContains(s string) *id.Set {
->>>>>>> 3a69b425
+func (mgr *Manager) SearchContains(s string) *id.SetO {
 	found := mgr.idxStore.SearchContains(s)
 	mgr.idxLog.Debug().Str("s", s).Int("found", int64(found.Length())).Msg("SearchContains")
 	if msg := mgr.idxLog.Trace(); msg.Enabled() {
@@ -226,7 +210,7 @@
 }
 
 func (mgr *Manager) idxProcessData(ctx context.Context, zi *store.ZettelIndex, cData *collectData) {
-	cData.refs.ForEach(func(ref id.Zid) {
+	cData.refs.ForEach(func(ref id.ZidO) {
 		if mgr.HasZettel(ctx, ref) {
 			zi.AddBackRef(ref)
 		} else {
@@ -263,13 +247,8 @@
 	mgr.idxCheckZettel(toCheck)
 }
 
-<<<<<<< HEAD
-func (mgr *Manager) idxCheckZettel(s id.SetO) {
-	for zid := range s {
-=======
-func (mgr *Manager) idxCheckZettel(s *id.Set) {
-	s.ForEach(func(zid id.Zid) {
->>>>>>> 3a69b425
+func (mgr *Manager) idxCheckZettel(s *id.SetO) {
+	s.ForEach(func(zid id.ZidO) {
 		mgr.idxAr.EnqueueZettel(zid)
 	})
 }