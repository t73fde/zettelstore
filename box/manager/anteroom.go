//-----------------------------------------------------------------------------
// Copyright (c) 2021-present Detlef Stern
//
// This file is part of Zettelstore.
//
// Zettelstore is licensed under the latest version of the EUPL (European Union
// Public License). Please see file LICENSE.txt for your rights and obligations
// under this license.
//
// SPDX-License-Identifier: EUPL-1.2
// SPDX-FileCopyrightText: 2021-present Detlef Stern
//-----------------------------------------------------------------------------

package manager

import (
	"sync"

	"zettelstore.de/z/zettel/id"
)

type arAction int

const (
	arNothing arAction = iota
	arReload
	arZettel
)

type anteroom struct {
	next    *anteroom
<<<<<<< HEAD
	waiting id.SetO
=======
	waiting *id.Set
>>>>>>> 3a69b425
	curLoad int
	reload  bool
}

type anteroomQueue struct {
	mx      sync.Mutex
	first   *anteroom
	last    *anteroom
	maxLoad int
}

func newAnteroomQueue(maxLoad int) *anteroomQueue { return &anteroomQueue{maxLoad: maxLoad} }

func (ar *anteroomQueue) EnqueueZettel(zid id.ZidO) {
	if !zid.IsValid() {
		return
	}
	ar.mx.Lock()
	defer ar.mx.Unlock()
	if ar.first == nil {
		ar.first = ar.makeAnteroom(zid)
		ar.last = ar.first
		return
	}
	for room := ar.first; room != nil; room = room.next {
		if room.reload {
			continue // Do not put zettel in reload room
		}
		if room.waiting.Contains(zid) {
			// Zettel is already waiting. Nothing to do.
			return
		}
	}
	if room := ar.last; !room.reload && (ar.maxLoad == 0 || room.curLoad < ar.maxLoad) {
		room.waiting.Add(zid)
		room.curLoad++
		return
	}
	room := ar.makeAnteroom(zid)
	ar.last.next = room
	ar.last = room
}

func (ar *anteroomQueue) makeAnteroom(zid id.ZidO) *anteroom {
	if zid == id.InvalidO {
		panic(zid)
	}
	waiting := id.NewSetCapO(max(ar.maxLoad, 100), zid)
	return &anteroom{next: nil, waiting: waiting, curLoad: 1, reload: false}
}

func (ar *anteroomQueue) Reset() {
	ar.mx.Lock()
	defer ar.mx.Unlock()
	ar.first = &anteroom{next: nil, waiting: nil, curLoad: 0, reload: true}
	ar.last = ar.first
}

<<<<<<< HEAD
func (ar *anteroomQueue) Reload(allZids id.SetO) {
=======
func (ar *anteroomQueue) Reload(allZids *id.Set) {
>>>>>>> 3a69b425
	ar.mx.Lock()
	defer ar.mx.Unlock()
	ar.deleteReloadedRooms()

	if !allZids.IsEmpty() {
		ar.first = &anteroom{next: ar.first, waiting: allZids, curLoad: allZids.Length(), reload: true}
		if ar.first.next == nil {
			ar.last = ar.first
		}
	} else {
		ar.first = nil
		ar.last = nil
	}
}

func (ar *anteroomQueue) deleteReloadedRooms() {
	room := ar.first
	for room != nil && room.reload {
		room = room.next
	}
	ar.first = room
	if room == nil {
		ar.last = nil
	}
}

func (ar *anteroomQueue) Dequeue() (arAction, id.ZidO, bool) {
	ar.mx.Lock()
	defer ar.mx.Unlock()
	first := ar.first
	if first != nil {
		if first.waiting == nil && first.reload {
			ar.removeFirst()
			return arReload, id.InvalidO, false
		}
		if zid, found := first.waiting.Pop(); found {
			if first.waiting.IsEmpty() {
				ar.removeFirst()
			}
			return arZettel, zid, first.reload
		}
		ar.removeFirst()
	}
	return arNothing, id.InvalidO, false
}

func (ar *anteroomQueue) removeFirst() {
	ar.first = ar.first.next
	if ar.first == nil {
		ar.last = nil
	}
}<|MERGE_RESOLUTION|>--- conflicted
+++ resolved
@@ -29,11 +29,7 @@
 
 type anteroom struct {
 	next    *anteroom
-<<<<<<< HEAD
-	waiting id.SetO
-=======
-	waiting *id.Set
->>>>>>> 3a69b425
+	waiting *id.SetO
 	curLoad int
 	reload  bool
 }
@@ -92,11 +88,7 @@
 	ar.last = ar.first
 }
 
-<<<<<<< HEAD
-func (ar *anteroomQueue) Reload(allZids id.SetO) {
-=======
-func (ar *anteroomQueue) Reload(allZids *id.Set) {
->>>>>>> 3a69b425
+func (ar *anteroomQueue) Reload(allZids *id.SetO) {
 	ar.mx.Lock()
 	defer ar.mx.Unlock()
 	ar.deleteReloadedRooms()
