--- conflicted
+++ resolved
@@ -20,19 +20,11 @@
 
 // ZettelIndex contains all index data of a zettel.
 type ZettelIndex struct {
-<<<<<<< HEAD
-	Zid         id.ZidO            // zid of the indexed zettel
-	meta        *meta.Meta         // full metadata
-	backrefs    id.SetO            // set of back references
-	inverseRefs map[string]id.SetO // references of inverse keys
-	deadrefs    id.SetO            // set of dead references
-=======
-	Zid         id.Zid             // zid of the indexed zettel
-	meta        *meta.Meta         // full metadata
-	backrefs    *id.Set            // set of back references
-	inverseRefs map[string]*id.Set // references of inverse keys
-	deadrefs    *id.Set            // set of dead references
->>>>>>> 3a69b425
+	Zid         id.ZidO             // zid of the indexed zettel
+	meta        *meta.Meta          // full metadata
+	backrefs    *id.SetO            // set of back references
+	inverseRefs map[string]*id.SetO // references of inverse keys
+	deadrefs    *id.SetO            // set of dead references
 	words       WordSet
 	urls        WordSet
 }
@@ -42,27 +34,15 @@
 	return &ZettelIndex{
 		Zid:         m.ZidO,
 		meta:        m,
-<<<<<<< HEAD
 		backrefs:    id.NewSetO(),
-		inverseRefs: make(map[string]id.SetO),
+		inverseRefs: make(map[string]*id.SetO),
 		deadrefs:    id.NewSetO(),
-=======
-		backrefs:    id.NewSet(),
-		inverseRefs: make(map[string]*id.Set),
-		deadrefs:    id.NewSet(),
->>>>>>> 3a69b425
 	}
 }
 
 // AddBackRef adds a reference to a zettel where the current zettel links to
 // without any more information.
-<<<<<<< HEAD
-func (zi *ZettelIndex) AddBackRef(zid id.ZidO) {
-	zi.backrefs.Add(zid)
-}
-=======
-func (zi *ZettelIndex) AddBackRef(zid id.Zid) { zi.backrefs.Add(zid) }
->>>>>>> 3a69b425
+func (zi *ZettelIndex) AddBackRef(zid id.ZidO) { zi.backrefs.Add(zid) }
 
 // AddInverseRef adds a named reference to a zettel. On that zettel, the given
 // metadata key should point back to the current zettel.
@@ -86,35 +66,20 @@
 func (zi *ZettelIndex) SetUrls(urls WordSet) { zi.urls = urls }
 
 // GetDeadRefs returns all dead references as a sorted list.
-<<<<<<< HEAD
-func (zi *ZettelIndex) GetDeadRefs() id.SliceO { return zi.deadrefs.Sorted() }
-=======
-func (zi *ZettelIndex) GetDeadRefs() *id.Set { return zi.deadrefs }
->>>>>>> 3a69b425
+func (zi *ZettelIndex) GetDeadRefs() *id.SetO { return zi.deadrefs }
 
 // GetMeta return just the raw metadata.
 func (zi *ZettelIndex) GetMeta() *meta.Meta { return zi.meta }
 
 // GetBackRefs returns all back references as a sorted list.
-<<<<<<< HEAD
-func (zi *ZettelIndex) GetBackRefs() id.SliceO { return zi.backrefs.Sorted() }
+func (zi *ZettelIndex) GetBackRefs() *id.SetO { return zi.backrefs }
 
 // GetInverseRefs returns all inverse meta references as a map of strings to a sorted list of references
-func (zi *ZettelIndex) GetInverseRefs() map[string]id.SliceO {
+func (zi *ZettelIndex) GetInverseRefs() map[string]*id.SetO {
 	if len(zi.inverseRefs) == 0 {
 		return nil
 	}
-	result := make(map[string]id.SliceO, len(zi.inverseRefs))
-=======
-func (zi *ZettelIndex) GetBackRefs() *id.Set { return zi.backrefs }
-
-// GetInverseRefs returns all inverse meta references as a map of strings to a sorted list of references
-func (zi *ZettelIndex) GetInverseRefs() map[string]*id.Set {
-	if len(zi.inverseRefs) == 0 {
-		return nil
-	}
-	result := make(map[string]*id.Set, len(zi.inverseRefs))
->>>>>>> 3a69b425
+	result := make(map[string]*id.SetO, len(zi.inverseRefs))
 	for key, refs := range zi.inverseRefs {
 		result[key] = refs
 	}
