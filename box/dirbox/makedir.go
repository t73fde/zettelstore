//-----------------------------------------------------------------------------
// Copyright (c) 2021 Detlef Stern
//
// This file is part of zettelstore.
//
// Zettelstore is licensed under the latest version of the EUPL (European Union
// Public License). Please see file LICENSE.txt for your rights and obligations
// under this license.
//-----------------------------------------------------------------------------

package dirbox

import (
	"zettelstore.de/z/box/dirbox/directory"
	"zettelstore.de/z/box/dirbox/notifydir"
	"zettelstore.de/z/box/notify"
	"zettelstore.de/z/kernel"
	"zettelstore.de/z/logger"
)

func getDirSrvInfo(dirType string) (directoryServiceSpec, int, int) {
	for count := 0; count < 2; count++ {
		switch dirType {
		case kernel.BoxDirTypeNotify:
			return dirSrvNotify, 7, 1499
		case kernel.BoxDirTypeSimple:
			return dirSrvSimple, 1, 1
		default:
			dirType = kernel.Main.GetConfig(kernel.BoxService, kernel.BoxDefaultDirType).(string)
		}
	}
	panic("unable to set default dir box type: " + dirType)
}

<<<<<<< HEAD
func (dp *dirBox) setupDirService() error {
	switch dp.dirSrvSpec {
	case dirSrvSimple:
		notifier, err := notify.NewSimpleDirNotifier(dp.dir)
		if err != nil {
			return err
		}
		dp.dirSrv = directory.NewService(dp.dir, notifier)
=======
func (dp *dirBox) setupDirService(log *logger.Logger) {
	switch dp.dirSrvSpec {
	case dirSrvSimple:
		dp.dirSrv = simpledir.NewService(log, dp.dir)
>>>>>>> 459c860c
		dp.mustNotify = true
	default:
		dp.dirSrv = notifydir.NewService(log, dp.dir, dp.dirRescan, dp.cdata.Notify)
		dp.mustNotify = false
	}
	return nil
}<|MERGE_RESOLUTION|>--- conflicted
+++ resolved
@@ -32,21 +32,14 @@
 	panic("unable to set default dir box type: " + dirType)
 }
 
-<<<<<<< HEAD
-func (dp *dirBox) setupDirService() error {
+func (dp *dirBox) setupDirService(log *logger.Logger) error {
 	switch dp.dirSrvSpec {
 	case dirSrvSimple:
 		notifier, err := notify.NewSimpleDirNotifier(dp.dir)
 		if err != nil {
 			return err
 		}
-		dp.dirSrv = directory.NewService(dp.dir, notifier)
-=======
-func (dp *dirBox) setupDirService(log *logger.Logger) {
-	switch dp.dirSrvSpec {
-	case dirSrvSimple:
-		dp.dirSrv = simpledir.NewService(log, dp.dir)
->>>>>>> 459c860c
+		dp.dirSrv = directory.NewService(log, dp.dir, notifier)
 		dp.mustNotify = true
 	default:
 		dp.dirSrv = notifydir.NewService(log, dp.dir, dp.dirRescan, dp.cdata.Notify)
