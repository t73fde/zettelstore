//-----------------------------------------------------------------------------
// Copyright (c) 2021-present Detlef Stern
//
// This file is part of Zettelstore.
//
// Zettelstore is licensed under the latest version of the EUPL (European Union
// Public License). Please see file LICENSE.txt for your rights and obligations
// under this license.
//
// SPDX-License-Identifier: EUPL-1.2
// SPDX-FileCopyrightText: 2021-present Detlef Stern
//-----------------------------------------------------------------------------

package query

// This file contains helper functions to search within the index.

import (
	"fmt"
	"strings"

	"zettelstore.de/z/strfun"
	"zettelstore.de/z/zettel/id"
)

type searchOp struct {
	s  string
	op compareOp
}
<<<<<<< HEAD
type searchFunc func(string) id.SetO
=======
type searchFunc func(string) *id.Set
>>>>>>> 3a69b425
type searchCallMap map[searchOp]searchFunc

var cmpPred = map[compareOp]func(string, string) bool{
	cmpEqual:   stringEqual,
	cmpPrefix:  strings.HasPrefix,
	cmpSuffix:  strings.HasSuffix,
	cmpMatch:   strings.Contains,
	cmpHas:     strings.Contains, // the "has" operator have string semantics here in a index search
	cmpLess:    strings.Contains, // in index search there is no "less", only "has"
	cmpGreater: strings.Contains, // in index search there is no "greater", only "has"
}

func (scm searchCallMap) addSearch(s string, op compareOp, sf searchFunc) {
	pred := cmpPred[op]
	for k := range scm {
		if op == cmpMatch {
			if strings.Contains(k.s, s) {
				return
			}
			if strings.Contains(s, k.s) {
				delete(scm, k)
				break
			}
		}
		if k.op != op {
			continue
		}
		if pred(k.s, s) {
			return
		}
		if pred(s, k.s) {
			delete(scm, k)
		}
	}
	scm[searchOp{s: s, op: op}] = sf
}

func prepareRetrieveCalls(searcher Searcher, search []expValue) (normCalls, plainCalls, negCalls searchCallMap) {
	normCalls = make(searchCallMap, len(search))
	negCalls = make(searchCallMap, len(search))
	for _, val := range search {
		for _, word := range strfun.NormalizeWords(val.value) {
			if cmpOp := val.op; cmpOp.isNegated() {
				cmpOp = cmpOp.negate()
				negCalls.addSearch(word, cmpOp, getSearchFunc(searcher, cmpOp))
			} else {
				normCalls.addSearch(word, cmpOp, getSearchFunc(searcher, cmpOp))
			}
		}
	}

	plainCalls = make(searchCallMap, len(search))
	for _, val := range search {
		word := strings.ToLower(strings.TrimSpace(val.value))
		if cmpOp := val.op; cmpOp.isNegated() {
			cmpOp = cmpOp.negate()
			negCalls.addSearch(word, cmpOp, getSearchFunc(searcher, cmpOp))
		} else {
			plainCalls.addSearch(word, cmpOp, getSearchFunc(searcher, cmpOp))
		}
	}
	return normCalls, plainCalls, negCalls
}

func hasConflictingCalls(normCalls, plainCalls, negCalls searchCallMap) bool {
	for val := range negCalls {
		if _, found := normCalls[val]; found {
			return true
		}
		if _, found := plainCalls[val]; found {
			return true
		}
	}
	return false
}

<<<<<<< HEAD
func retrievePositives(normCalls, plainCalls searchCallMap) id.SetO {
	if isSuperset(normCalls, plainCalls) {
		var normResult id.SetO
=======
func retrievePositives(normCalls, plainCalls searchCallMap) *id.Set {
	if isSuperset(normCalls, plainCalls) {
		var normResult *id.Set
>>>>>>> 3a69b425
		for c, sf := range normCalls {
			normResult = normResult.IntersectOrSet(sf(c.s))
		}
		return normResult
	}

<<<<<<< HEAD
	type searchResults map[searchOp]id.SetO
	var cache searchResults
	var plainResult id.SetO
=======
	type searchResults map[searchOp]*id.Set
	var cache searchResults
	var plainResult *id.Set
>>>>>>> 3a69b425
	for c, sf := range plainCalls {
		result := sf(c.s)
		if _, found := normCalls[c]; found {
			if cache == nil {
				cache = make(searchResults)
			}
			cache[c] = result
		}
		plainResult = plainResult.IntersectOrSet(result)
	}
<<<<<<< HEAD
	var normResult id.SetO
=======
	var normResult *id.Set
>>>>>>> 3a69b425
	for c, sf := range normCalls {
		if cache != nil {
			if result, found := cache[c]; found {
				normResult = normResult.IntersectOrSet(result)
				continue
			}
		}
		normResult = normResult.IntersectOrSet(sf(c.s))
	}
	return normResult.IUnion(plainResult)
}

func isSuperset(normCalls, plainCalls searchCallMap) bool {
	for c := range plainCalls {
		if _, found := normCalls[c]; !found {
			return false
		}
	}
	return true
}

<<<<<<< HEAD
func retrieveNegatives(negCalls searchCallMap) id.SetO {
	var negatives id.SetO
=======
func retrieveNegatives(negCalls searchCallMap) *id.Set {
	var negatives *id.Set
>>>>>>> 3a69b425
	for val, sf := range negCalls {
		negatives = negatives.IUnion(sf(val.s))
	}
	return negatives
}

func getSearchFunc(searcher Searcher, op compareOp) searchFunc {
	switch op {
	case cmpEqual:
		return searcher.SearchEqual
	case cmpPrefix:
		return searcher.SearchPrefix
	case cmpSuffix:
		return searcher.SearchSuffix
	case cmpMatch, cmpHas, cmpLess, cmpGreater: // for index search we assume string semantics
		return searcher.SearchContains
	default:
		panic(fmt.Sprintf("Unexpected value of comparison operation: %v", op))
	}
}<|MERGE_RESOLUTION|>--- conflicted
+++ resolved
@@ -27,11 +27,7 @@
 	s  string
 	op compareOp
 }
-<<<<<<< HEAD
-type searchFunc func(string) id.SetO
-=======
-type searchFunc func(string) *id.Set
->>>>>>> 3a69b425
+type searchFunc func(string) *id.SetO
 type searchCallMap map[searchOp]searchFunc
 
 var cmpPred = map[compareOp]func(string, string) bool{
@@ -108,30 +104,18 @@
 	return false
 }
 
-<<<<<<< HEAD
-func retrievePositives(normCalls, plainCalls searchCallMap) id.SetO {
+func retrievePositives(normCalls, plainCalls searchCallMap) *id.SetO {
 	if isSuperset(normCalls, plainCalls) {
-		var normResult id.SetO
-=======
-func retrievePositives(normCalls, plainCalls searchCallMap) *id.Set {
-	if isSuperset(normCalls, plainCalls) {
-		var normResult *id.Set
->>>>>>> 3a69b425
+		var normResult *id.SetO
 		for c, sf := range normCalls {
 			normResult = normResult.IntersectOrSet(sf(c.s))
 		}
 		return normResult
 	}
 
-<<<<<<< HEAD
-	type searchResults map[searchOp]id.SetO
+	type searchResults map[searchOp]*id.SetO
 	var cache searchResults
-	var plainResult id.SetO
-=======
-	type searchResults map[searchOp]*id.Set
-	var cache searchResults
-	var plainResult *id.Set
->>>>>>> 3a69b425
+	var plainResult *id.SetO
 	for c, sf := range plainCalls {
 		result := sf(c.s)
 		if _, found := normCalls[c]; found {
@@ -142,11 +126,7 @@
 		}
 		plainResult = plainResult.IntersectOrSet(result)
 	}
-<<<<<<< HEAD
-	var normResult id.SetO
-=======
-	var normResult *id.Set
->>>>>>> 3a69b425
+	var normResult *id.SetO
 	for c, sf := range normCalls {
 		if cache != nil {
 			if result, found := cache[c]; found {
@@ -168,13 +148,8 @@
 	return true
 }
 
-<<<<<<< HEAD
-func retrieveNegatives(negCalls searchCallMap) id.SetO {
-	var negatives id.SetO
-=======
-func retrieveNegatives(negCalls searchCallMap) *id.Set {
-	var negatives *id.Set
->>>>>>> 3a69b425
+func retrieveNegatives(negCalls searchCallMap) *id.SetO {
+	var negatives *id.SetO
 	for val, sf := range negCalls {
 		negatives = negatives.IUnion(sf(val.s))
 	}
